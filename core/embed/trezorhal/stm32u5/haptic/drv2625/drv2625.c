--- conflicted
+++ resolved
@@ -205,12 +205,7 @@
 }
 
 bool haptic_test(uint16_t duration_ms) {
-<<<<<<< HEAD
-  return haptic_play_RTP(PRODTEST_EFFECT_AMPLITUDE, duration_ms);
-}
-
-void haptic_set_enabled(bool enable) { haptic_enabled = enable; }
-=======
   return haptic_play_rtp(PRODTEST_EFFECT_AMPLITUDE, duration_ms);
 }
->>>>>>> 902aa4c1
+
+void haptic_set_enabled(bool enable) { haptic_enabled = enable; }