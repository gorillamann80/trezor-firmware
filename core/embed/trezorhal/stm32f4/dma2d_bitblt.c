--- conflicted
+++ resolved
@@ -97,25 +97,15 @@
   return true;
 }
 
-<<<<<<< HEAD
-static void dma2d_config_clut(uint32_t layer, gfx_color32_t fg,
-                              gfx_color32_t bg) {
-=======
 static void dma2d_config_clut(uint32_t layer, gfx_color_t fg, gfx_color_t bg,
                               bool blend) {
->>>>>>> 3522247d
 #define LAYER_COUNT 2
 #define GRADIENT_STEPS 16
 
   static struct {
-<<<<<<< HEAD
-    gfx_color32_t c_fg;
-    gfx_color32_t c_bg;
-=======
     gfx_color_t c_fg;
     gfx_color_t c_bg;
     bool blend;
->>>>>>> 3522247d
   } cache[LAYER_COUNT] = {0};
 
   if (layer >= LAYER_COUNT) {
@@ -126,20 +116,6 @@
       layer ? dma2d_handle.Instance->FGCLUT : dma2d_handle.Instance->BGCLUT;
 
   if (fg != cache[layer].c_fg || bg != cache[layer].c_bg ||
-<<<<<<< HEAD
-      alpha != cache[layer].alpha || blend != cache[layer].blend) {
-    cache[layer].c_fg = fg;
-    cache[layer].c_bg = bg;
-    cache[layer].alpha = alpha;
-    cache[layer].blend = blend;
-
-    for (int step = 0; step < GRADIENT_STEPS; step++) {
-      clut[step] = gfx_color32_rgba(
-          a4_lerp(gfx_color32_to_r(fg), gfx_color32_to_r(bg), step),
-          a4_lerp(gfx_color32_to_g(fg), gfx_color32_to_g(bg), step),
-          a4_lerp(gfx_color32_to_b(fg), gfx_color32_to_b(bg), step),
-          a4_lerp(gfx_color32_to_a(fg), gfx_color32_to_a(bg), step));
-=======
       blend != cache[layer].blend) {
     cache[layer].c_fg = fg;
     cache[layer].c_bg = bg;
@@ -155,7 +131,6 @@
       for (int step = 0; step < GRADIENT_STEPS; step++) {
         clut[step] = gfx_color32_blend_a4(fg, bg, step);
       }
->>>>>>> 3522247d
     }
 
     DMA2D_CLUTCfgTypeDef clut_def = {0};
@@ -241,12 +216,7 @@
   dma2d_handle.LayerCfg[1].InputAlpha = 0;
   HAL_DMA2D_ConfigLayer(&dma2d_handle, 1);
 
-<<<<<<< HEAD
-  dma2d_config_clut(1, gfx_color_to_color32(bb->src_fg),
-                    gfx_color_to_color32(bb->src_bg));
-=======
   dma2d_config_clut(1, bb->src_fg, bb->src_bg, false);
->>>>>>> 3522247d
 
   HAL_DMA2D_Start(&dma2d_handle, (uint32_t)bb->src_row + bb->src_x / 2,
                   (uint32_t)bb->dst_row + bb->dst_x * sizeof(uint16_t),
@@ -352,15 +322,9 @@
     dma2d_handle.LayerCfg[1].InputAlpha = bb->src_alpha;
     HAL_DMA2D_ConfigLayer(&dma2d_handle, 1);
 
-<<<<<<< HEAD
-    dma2d_config_clut(
-        1, gfx_color_to_color32(bb->src_fg),
-        gfx_color32_set_alpha(gfx_color_to_color32(bb->src_fg), 0));
-=======
     gfx_color_t bg = gfx_color32_set_alpha(bb->src_fg, 0);
 
     dma2d_config_clut(1, bb->src_fg, bg, true);
->>>>>>> 3522247d
 
     dma2d_handle.LayerCfg[0].InputColorMode = DMA2D_INPUT_RGB565;
     dma2d_handle.LayerCfg[0].InputOffset =
@@ -504,12 +468,7 @@
 dma2d_handle.LayerCfg[1].InputAlpha = 0;
 HAL_DMA2D_ConfigLayer(&dma2d_handle, 1);
 
-<<<<<<< HEAD
-  dma2d_config_clut(1, gfx_color_to_color32(bb->src_fg),
-                    gfx_color_to_color32(bb->src_bg));
-=======
   dma2d_config_clut(1, bb->src_fg, bb->src_bg, false);
->>>>>>> 3522247d
 
   HAL_DMA2D_Start(&dma2d_handle, (uint32_t)bb->src_row + bb->src_x / 2,
                   (uint32_t)bb->dst_row + bb->dst_x * sizeof(uint32_t),
@@ -615,13 +574,7 @@
     dma2d_handle.LayerCfg[1].InputAlpha = bb->src_alpha;
     HAL_DMA2D_ConfigLayer(&dma2d_handle, 1);
 
-<<<<<<< HEAD
-    dma2d_config_clut(
-        1, gfx_color_to_color32(bb->src_fg),
-        gfx_color32_set_alpha(gfx_color_to_color32(bb->src_fg), 0));
-=======
     dma2d_config_clut(1, bb->src_fg, bb->src_bg, true);
->>>>>>> 3522247d
 
     dma2d_handle.LayerCfg[0].InputColorMode = DMA2D_INPUT_ARGB8888;
     dma2d_handle.LayerCfg[0].InputOffset =
