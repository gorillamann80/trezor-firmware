use crate::{
    micropython::gc::Gc,
    strutil::TString,
    time::{Duration, Instant},
    translations::TR,
    trezorhal::usb::usb_configured,
    ui::{
        component::{Component, Event, EventCtx, TimerToken},
        display::{tjpgd::jpeg_info, toif::Icon, Color, Font},
        event::{TouchEvent, USBEvent},
        geometry::{Alignment, Alignment2D, Insets, Offset, Point, Rect},
        layout::util::get_user_custom_image,
        model_mercury::{constant, theme::IMAGE_HOMESCREEN},
        shape::{self, Renderer},
    },
};

<<<<<<< HEAD
use crate::ui::{
    constant::{screen, HEIGHT, WIDTH},
    model_mercury::theme::{
        GREEN_LIGHT, GREY_LIGHT, ICON_CENTRAL_CIRCLE, ICON_KEY, ICON_LOCKSCREEN_FILTER,
=======
use crate::{
    trezorhal::{buffers::BufferJpegWork, uzlib::UZLIB_WINDOW_SIZE},
    ui::{
        constant::{screen, HEIGHT},
        display::{
            tjpgd::BufferInput,
            toif::{Toif, ToifFormat},
        },
        model_mercury::{
            component::homescreen::render::{HomescreenJpeg, HomescreenToif, HOMESCREEN_TOIF_SIZE},
            theme::{
                GREEN_LIGHT, GREY_LIGHT, ICON_CENTRAL_CIRCLE, ICON_KEY, ICON_LOCKSCREEN_FILTER,
            },
        },
>>>>>>> 902aa4c1
    },
};

use super::{theme, Loader, LoaderMsg};

const AREA: Rect = constant::screen();
const TOP_CENTER: Point = AREA.top_center();
const LABEL_Y: i16 = HEIGHT - 18;
const LOCKED_Y: i16 = HEIGHT / 2 - 13;
const TAP_Y: i16 = HEIGHT / 2 + 14;
const HOLD_Y: i16 = 200;
const COINJOIN_Y: i16 = 30;
const LOADER_OFFSET: Offset = Offset::y(-10);
const LOADER_DELAY: Duration = Duration::from_millis(500);
const LOADER_DURATION: Duration = Duration::from_millis(2000);

pub const HOMESCREEN_IMAGE_WIDTH: i16 = WIDTH;
pub const HOMESCREEN_IMAGE_HEIGHT: i16 = HEIGHT;

#[derive(Clone, Copy)]
pub struct HomescreenNotification {
    pub text: TString<'static>,
    pub icon: Icon,
    pub color: Color,
}

pub struct Homescreen {
    label: TString<'static>,
    notification: Option<(TString<'static>, u8)>,
    custom_image: Option<Gc<[u8]>>,
    hold_to_lock: bool,
    loader: Loader,
    delay: Option<TimerToken>,
}

pub enum HomescreenMsg {
    Dismissed,
}

impl Homescreen {
    pub fn new(
        label: TString<'static>,
        notification: Option<(TString<'static>, u8)>,
        hold_to_lock: bool,
    ) -> Self {
        Self {
            label,
            notification,
            custom_image: get_user_custom_image().ok(),
            hold_to_lock,
            loader: Loader::with_lock_icon().with_durations(LOADER_DURATION, LOADER_DURATION / 3),
            delay: None,
        }
    }

    fn level_to_style(level: u8) -> (Color, Icon) {
        match level {
            3 => (theme::YELLOW, theme::ICON_COINJOIN),
            2 => (theme::VIOLET, theme::ICON_MAGIC),
            1 => (theme::YELLOW, theme::ICON_WARN),
            _ => (theme::RED, theme::ICON_WARN),
        }
    }

    fn get_notification(&self) -> Option<HomescreenNotification> {
        if !usb_configured() {
            let (color, icon) = Self::level_to_style(0);
            Some(HomescreenNotification {
                text: TR::homescreen__title_no_usb_connection.into(),
                icon,
                color,
            })
        } else if let Some((notification, level)) = self.notification {
            let (color, icon) = Self::level_to_style(level);
            Some(HomescreenNotification {
                text: notification,
                icon,
                color,
            })
        } else {
            None
        }
    }

    fn render_loader<'s>(&'s self, target: &mut impl Renderer<'s>) {
        TR::progress__locking_device.map_translated(|t| {
            shape::Text::new(TOP_CENTER + Offset::y(HOLD_Y), t)
                .with_align(Alignment::Center)
                .with_font(Font::NORMAL)
                .with_fg(theme::FG);
        });
        self.loader.render(target)
    }

    fn event_usb(&mut self, ctx: &mut EventCtx, event: Event) {
        if let Event::USB(USBEvent::Connected(_)) = event {
            ctx.request_paint();
        }
    }

    fn event_hold(&mut self, ctx: &mut EventCtx, event: Event) -> bool {
        match event {
            Event::Touch(TouchEvent::TouchStart(_)) => {
                if self.loader.is_animating() {
                    self.loader.start_growing(ctx, Instant::now());
                } else {
                    self.delay = Some(ctx.request_timer(LOADER_DELAY));
                }
            }
            Event::Touch(TouchEvent::TouchEnd(_)) => {
                self.delay = None;
                let now = Instant::now();
                if self.loader.is_completely_grown(now) {
                    return true;
                }
                if self.loader.is_animating() {
                    self.loader.start_shrinking(ctx, now);
                }
            }
            Event::Timer(token) if Some(token) == self.delay => {
                self.delay = None;
                self.loader.start_growing(ctx, Instant::now());
            }
            _ => {}
        }

        match self.loader.event(ctx, event) {
            Some(LoaderMsg::GrownCompletely) => {
                // Wait for TouchEnd before returning.
            }
            Some(LoaderMsg::ShrunkCompletely) => {
                self.loader.reset();
                ctx.request_paint()
            }
            None => {}
        }

        false
    }
}

impl Component for Homescreen {
    type Msg = HomescreenMsg;

    fn place(&mut self, bounds: Rect) -> Rect {
        self.loader.place(AREA.translate(LOADER_OFFSET));
        bounds
    }

    fn event(&mut self, ctx: &mut EventCtx, event: Event) -> Option<Self::Msg> {
        Self::event_usb(self, ctx, event);
        if self.hold_to_lock {
            Self::event_hold(self, ctx, event).then_some(HomescreenMsg::Dismissed)
        } else {
            None
        }
    }

    fn paint(&mut self) {
        todo!()
    }

    fn render<'s>(&'s self, target: &mut impl Renderer<'s>) {
        if self.loader.is_animating() || self.loader.is_completely_grown(Instant::now()) {
            self.render_loader(target);
        } else {
            let img_data = match self.custom_image {
                Some(ref img) => img.as_ref(),
                None => IMAGE_HOMESCREEN,
            };

            if is_image_jpeg(img_data) {
                shape::JpegImage::new(AREA.center(), img_data)
                    .with_align(Alignment2D::CENTER)
                    .render(target);
            }

            self.label.map(|t| {
                let r = Rect::new(Point::new(6, 198), Point::new(234, 233));
                shape::Bar::new(r)
                    .with_bg(Color::black())
                    .with_alpha(89)
                    .with_radius(3)
                    .render(target);

                let style = theme::TEXT_DEMIBOLD;
                let pos = Point::new(AREA.center().x, LABEL_Y);
                shape::Text::new(pos, t)
                    .with_align(Alignment::Center)
                    .with_font(style.text_font)
                    .with_fg(theme::FG)
                    .render(target);
            });

            if let Some(notif) = self.get_notification() {
                const NOTIFICATION_HEIGHT: i16 = 36;
                const NOTIFICATION_BORDER: i16 = 6;
                const TEXT_ICON_SPACE: i16 = 8;

                let banner = AREA
                    .inset(Insets::sides(NOTIFICATION_BORDER))
                    .with_height(NOTIFICATION_HEIGHT)
                    .translate(Offset::y(NOTIFICATION_BORDER));

                shape::Bar::new(banner)
                    .with_radius(2)
                    .with_bg(notif.color)
                    .render(target);

                notif.text.map(|t| {
                    let style = theme::TEXT_BOLD;
                    let icon_width = notif.icon.toif.width() + TEXT_ICON_SPACE;
                    let text_pos = Point::new(
                        style
                            .text_font
                            .horz_center(banner.x0 + icon_width, banner.x1, t),
                        style.text_font.vert_center(banner.y0, banner.y1, "A"),
                    );

                    shape::Text::new(text_pos, t)
                        .with_font(style.text_font)
                        .with_fg(style.text_color)
                        .render(target);

                    let icon_pos = Point::new(text_pos.x - icon_width, banner.center().y);

                    shape::ToifImage::new(icon_pos, notif.icon.toif)
                        .with_fg(style.text_color)
                        .with_align(Alignment2D::CENTER_LEFT)
                        .render(target);
                });
            }
        }
    }

    #[cfg(feature = "ui_bounds")]
    fn bounds(&self, sink: &mut dyn FnMut(Rect)) {
        self.loader.bounds(sink);
        sink(AREA);
    }
}

#[cfg(feature = "ui_debug")]
impl crate::trace::Trace for Homescreen {
    fn trace(&self, t: &mut dyn crate::trace::Tracer) {
        t.component("Homescreen");
        t.string("label", self.label);
    }
}

pub struct Lockscreen<'a> {
    label: TString<'a>,
    custom_image: Option<Gc<[u8]>>,
    bootscreen: bool,
    coinjoin_authorized: bool,
}

impl<'a> Lockscreen<'a> {
    pub fn new(label: TString<'a>, bootscreen: bool, coinjoin_authorized: bool) -> Self {
        Lockscreen {
            label,
            custom_image: get_user_custom_image().ok(),
            bootscreen,
            coinjoin_authorized,
        }
    }
}

impl Component for Lockscreen<'_> {
    type Msg = HomescreenMsg;

    fn place(&mut self, bounds: Rect) -> Rect {
        bounds
    }

    fn event(&mut self, _ctx: &mut EventCtx, event: Event) -> Option<Self::Msg> {
        if let Event::Touch(TouchEvent::TouchEnd(_)) = event {
            return Some(HomescreenMsg::Dismissed);
        }
        None
    }

    fn paint(&mut self) {
        todo!()
    }

    fn render<'s>(&'s self, target: &mut impl Renderer<'s>) {
        let img_data = match self.custom_image {
            Some(ref img) => img.as_ref(),
            None => IMAGE_HOMESCREEN,
        };

        let center = constant::screen().center();

        if is_image_jpeg(img_data) {
            shape::JpegImage::new(center, img_data)
                .with_align(Alignment2D::CENTER)
                .with_blur(4)
                .with_dim(102)
                .render(target);
        }

        shape::ToifImage::new(center, ICON_LOCKSCREEN_FILTER.toif)
            .with_align(Alignment2D::CENTER)
            .with_fg(Color::black())
            .render(target);

        shape::ToifImage::new(center + Offset::y(12), ICON_CENTRAL_CIRCLE.toif)
            .with_align(Alignment2D::CENTER)
            .with_fg(GREEN_LIGHT)
            .render(target);

        shape::ToifImage::new(center + Offset::y(12), ICON_KEY.toif)
            .with_align(Alignment2D::CENTER)
            .with_fg(GREY_LIGHT)
            .render(target);

        let (locked, tap) = if self.bootscreen {
            (
                TR::lockscreen__title_not_connected,
                TR::lockscreen__tap_to_connect,
            )
        } else {
            (TR::lockscreen__title_locked, TR::lockscreen__tap_to_unlock)
        };

        let mut label_style = theme::TEXT_DEMIBOLD;
        label_style.text_color = theme::GREY_LIGHT;

        let mut offset = 0;
<<<<<<< HEAD

        self.label.map(|t| {
            offset = theme::TEXT_DEMIBOLD.text_font.visible_text_height(t);

            let text_pos = Point::new(0, offset);

            shape::Text::new(text_pos, t)
                .with_font(theme::TEXT_DEMIBOLD.text_font)
                .with_fg(theme::GREY_LIGHT)
                .render(target);
        });

        offset += 6;

        locked.map_translated(|t| {
            offset += theme::TEXT_SUB_GREY.text_font.visible_text_height(t);

            let text_pos = Point::new(0, offset);

=======

        self.label.map(|t| {
            offset = theme::TEXT_DEMIBOLD.text_font.visible_text_height(t);

            let text_pos = Point::new(0, offset);

            shape::Text::new(text_pos, t)
                .with_font(theme::TEXT_DEMIBOLD.text_font)
                .with_fg(theme::GREY_LIGHT)
                .render(target);
        });

        offset += 6;

        locked.map_translated(|t| {
            offset += theme::TEXT_SUB_GREY.text_font.visible_text_height(t);

            let text_pos = Point::new(0, offset);

>>>>>>> 902aa4c1
            shape::Text::new(text_pos, t)
                .with_font(theme::TEXT_SUB_GREY.text_font)
                .with_fg(theme::TEXT_SUB_GREY.text_color)
                .render(target);
        });

        tap.map_translated(|t| {
            offset = theme::TEXT_SUB_GREY.text_font.text_baseline();

            let text_pos = Point::new(
                theme::TEXT_SUB_GREY
                    .text_font
                    .horz_center(screen().x0, screen().x1, t),
                screen().y1 - offset,
            );

            shape::Text::new(text_pos, t)
                .with_font(theme::TEXT_SUB_GREY.text_font)
                .with_fg(theme::GREY_DARK)
                .render(target);
        });

        // TODO coinjoin authorized text
    }
}

pub fn check_homescreen_format(buffer: &[u8]) -> bool {
    #[cfg(not(feature = "new_rendering"))]
    let result = is_image_jpeg(buffer) && crate::ui::display::tjpgd::jpeg_test(buffer);
    #[cfg(feature = "new_rendering")]
    let result = is_image_jpeg(buffer); // !@# TODO: test like if `new_rendering` is off

    result
}

fn is_image_jpeg(buffer: &[u8]) -> bool {
    let jpeg = jpeg_info(buffer);
    if let Some((size, mcu_height)) = jpeg {
        if size.x == HOMESCREEN_IMAGE_WIDTH && size.y == HOMESCREEN_IMAGE_HEIGHT && mcu_height <= 16
        {
            return true;
        }
    }
    false
}

#[cfg(feature = "ui_debug")]
impl crate::trace::Trace for Lockscreen<'_> {
    fn trace(&self, t: &mut dyn crate::trace::Tracer) {
        t.component("Lockscreen");
    }
}<|MERGE_RESOLUTION|>--- conflicted
+++ resolved
@@ -15,12 +15,6 @@
     },
 };
 
-<<<<<<< HEAD
-use crate::ui::{
-    constant::{screen, HEIGHT, WIDTH},
-    model_mercury::theme::{
-        GREEN_LIGHT, GREY_LIGHT, ICON_CENTRAL_CIRCLE, ICON_KEY, ICON_LOCKSCREEN_FILTER,
-=======
 use crate::{
     trezorhal::{buffers::BufferJpegWork, uzlib::UZLIB_WINDOW_SIZE},
     ui::{
@@ -35,7 +29,6 @@
                 GREEN_LIGHT, GREY_LIGHT, ICON_CENTRAL_CIRCLE, ICON_KEY, ICON_LOCKSCREEN_FILTER,
             },
         },
->>>>>>> 902aa4c1
     },
 };
 
@@ -366,7 +359,6 @@
         label_style.text_color = theme::GREY_LIGHT;
 
         let mut offset = 0;
-<<<<<<< HEAD
 
         self.label.map(|t| {
             offset = theme::TEXT_DEMIBOLD.text_font.visible_text_height(t);
@@ -386,27 +378,6 @@
 
             let text_pos = Point::new(0, offset);
 
-=======
-
-        self.label.map(|t| {
-            offset = theme::TEXT_DEMIBOLD.text_font.visible_text_height(t);
-
-            let text_pos = Point::new(0, offset);
-
-            shape::Text::new(text_pos, t)
-                .with_font(theme::TEXT_DEMIBOLD.text_font)
-                .with_fg(theme::GREY_LIGHT)
-                .render(target);
-        });
-
-        offset += 6;
-
-        locked.map_translated(|t| {
-            offset += theme::TEXT_SUB_GREY.text_font.visible_text_height(t);
-
-            let text_pos = Point::new(0, offset);
-
->>>>>>> 902aa4c1
             shape::Text::new(text_pos, t)
                 .with_font(theme::TEXT_SUB_GREY.text_font)
                 .with_fg(theme::TEXT_SUB_GREY.text_color)
